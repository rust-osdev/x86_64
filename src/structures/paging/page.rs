--- conflicted
+++ resolved
@@ -190,13 +190,8 @@
         p3_index: PageTableIndex,
     ) -> Self {
         let mut addr = 0;
-<<<<<<< HEAD
-        addr.set_bits(39..48, u64::from(p4_index));
-        addr.set_bits(30..39, u64::from(p3_index));
-=======
         addr |= u64::from(p4_index) << 39;
         addr |= u64::from(p3_index) << 30;
->>>>>>> f1cb4a05
         Page::containing_address(VirtAddr::new_truncate(addr))
     }
 }
@@ -210,15 +205,9 @@
         p2_index: PageTableIndex,
     ) -> Self {
         let mut addr = 0;
-<<<<<<< HEAD
-        addr.set_bits(39..48, u64::from(p4_index));
-        addr.set_bits(30..39, u64::from(p3_index));
-        addr.set_bits(21..30, u64::from(p2_index));
-=======
         addr |= u64::from(p4_index) << 39;
         addr |= u64::from(p3_index) << 30;
         addr |= u64::from(p2_index) << 21;
->>>>>>> f1cb4a05
         Page::containing_address(VirtAddr::new_truncate(addr))
     }
 }
@@ -233,17 +222,10 @@
         p1_index: PageTableIndex,
     ) -> Self {
         let mut addr = 0;
-<<<<<<< HEAD
-        addr.set_bits(39..48, u64::from(p4_index));
-        addr.set_bits(30..39, u64::from(p3_index));
-        addr.set_bits(21..30, u64::from(p2_index));
-        addr.set_bits(12..21, u64::from(p1_index));
-=======
         addr |= u64::from(p4_index) << 39;
         addr |= u64::from(p3_index) << 30;
         addr |= u64::from(p2_index) << 21;
         addr |= u64::from(p1_index) << 12;
->>>>>>> f1cb4a05
         Page::containing_address(VirtAddr::new_truncate(addr))
     }
 
