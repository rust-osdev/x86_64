--- conflicted
+++ resolved
@@ -1405,12 +1405,8 @@
 mod test {
     use super::*;
 
-<<<<<<< HEAD
+    #[allow(dead_code)]
     fn entry_present(idt: &InterruptDescriptorTable, index: u8) -> bool {
-=======
-    #[allow(dead_code)]
-    fn entry_present(idt: &InterruptDescriptorTable, index: usize) -> bool {
->>>>>>> 3a16af05
         let options = match index {
             8 => &idt.double_fault.options,
             10 => &idt.invalid_tss.options,
