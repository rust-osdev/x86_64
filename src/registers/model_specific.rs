--- conflicted
+++ resolved
@@ -63,12 +63,10 @@
 #[derive(Debug)]
 pub struct SFMask;
 
-<<<<<<< HEAD
 impl Syscfg {
     /// The underlying model specific register.
     pub const MSR: Msr = Msr(0xC001_0010);
 }
-=======
 /// IA32_U_CET: user mode CET configuration
 #[derive(Debug)]
 pub struct UCet;
@@ -76,7 +74,6 @@
 /// IA32_S_CET: supervisor mode CET configuration
 #[derive(Debug)]
 pub struct SCet;
->>>>>>> 922c5576
 
 impl Efer {
     /// The underlying model specific register.
