//! Functions to read and write model specific registers.

use bitflags::bitflags;
// imports for intra doc links
#[cfg(doc)]
use crate::registers::segmentation::{FS, GS};

/// A model specific register.
#[derive(Debug)]
pub struct Msr(u32);

impl Msr {
    /// Create an instance from a register.
    #[inline]
    pub const fn new(reg: u32) -> Msr {
        Msr(reg)
    }
}

/// The Extended Feature Enable Register.
#[derive(Debug)]
pub struct Efer;

/// [FS].Base Model Specific Register.
#[derive(Debug)]
pub struct FsBase;

/// [GS].Base Model Specific Register.
///
#[cfg_attr(
    feature = "instructions",
    doc = "[`GS::swap`] swaps this register with [`KernelGsBase`]."
)]
#[derive(Debug)]
pub struct GsBase;

/// KernelGsBase Model Specific Register.
///
#[cfg_attr(
    feature = "instructions",
    doc = "[`GS::swap`] swaps this register with [`GsBase`]."
)]
#[derive(Debug)]
pub struct KernelGsBase;

/// Syscall Register: STAR
#[derive(Debug)]
pub struct Star;

/// Syscall Register: LSTAR
#[derive(Debug)]
pub struct LStar;

/// Syscall Register: SFMASK
#[derive(Debug)]
pub struct SFMask;

/// IA32_U_CET: user mode CET configuration
#[derive(Debug)]
pub struct UCet;

/// IA32_S_CET: supervisor mode CET configuration
#[derive(Debug)]
pub struct SCet;

impl Efer {
    /// The underlying model specific register.
    pub const MSR: Msr = Msr(0xC000_0080);
}

impl FsBase {
    /// The underlying model specific register.
    pub const MSR: Msr = Msr(0xC000_0100);
}

impl GsBase {
    /// The underlying model specific register.
    pub const MSR: Msr = Msr(0xC000_0101);
}

impl KernelGsBase {
    /// The underlying model specific register.
    pub const MSR: Msr = Msr(0xC000_0102);
}

impl Star {
    /// The underlying model specific register.
    pub const MSR: Msr = Msr(0xC000_0081);
}

impl LStar {
    /// The underlying model specific register.
    pub const MSR: Msr = Msr(0xC000_0082);
}

impl SFMask {
    /// The underlying model specific register.
    pub const MSR: Msr = Msr(0xC000_0084);
}

impl UCet {
    /// The underlying model specific register.
    pub const MSR: Msr = Msr(0x6A0);
}

impl SCet {
    /// The underlying model specific register.
    pub const MSR: Msr = Msr(0x6A2);
}

bitflags! {
    /// Flags of the Extended Feature Enable Register.
    #[repr(transparent)]
    #[derive(PartialEq, Eq, PartialOrd, Ord, Hash, Debug, Clone, Copy)]
    pub struct EferFlags: u64 {
        /// Enables the `syscall` and `sysret` instructions.
        const SYSTEM_CALL_EXTENSIONS = 1;
        /// Activates long mode, requires activating paging.
        const LONG_MODE_ENABLE = 1 << 8;
        /// Indicates that long mode is active.
        const LONG_MODE_ACTIVE = 1 << 10;
        /// Enables the no-execute page-protection feature.
        const NO_EXECUTE_ENABLE = 1 << 11;
        /// Enables SVM extensions.
        const SECURE_VIRTUAL_MACHINE_ENABLE = 1 << 12;
        /// Enable certain limit checks in 64-bit mode.
        const LONG_MODE_SEGMENT_LIMIT_ENABLE = 1 << 13;
        /// Enable the `fxsave` and `fxrstor` instructions to execute faster in 64-bit mode.
        const FAST_FXSAVE_FXRSTOR = 1 << 14;
        /// Changes how the `invlpg` instruction operates on TLB entries of upper-level entries.
        const TRANSLATION_CACHE_EXTENSION = 1 << 15;
    }
}

impl EferFlags {
    #[deprecated = "use the safe `from_bits_retain` method instead"]
    /// Convert from underlying bit representation, preserving all bits (even those not corresponding to a defined flag).
    pub const unsafe fn from_bits_unchecked(bits: u64) -> Self {
        Self::from_bits_retain(bits)
    }
}

bitflags! {
    /// Flags stored in IA32_U_CET and IA32_S_CET (Table-2-2 in Intel SDM Volume
    /// 4). The Intel SDM-equivalent names are described in parentheses.
    #[repr(transparent)]
    #[derive(PartialEq, Eq, PartialOrd, Ord, Hash, Debug, Clone, Copy)]
    pub struct CetFlags: u64 {
        /// Enable shadow stack (SH_STK_EN)
        const SS_ENABLE = 1 << 0;
        /// Enable WRSS{D,Q}W instructions (WR_SHTK_EN)
        const SS_WRITE_ENABLE = 1 << 1;
        /// Enable indirect branch tracking (ENDBR_EN)
        const IBT_ENABLE = 1 << 2;
        /// Enable legacy treatment for indirect branch tracking (LEG_IW_EN)
        const IBT_LEGACY_ENABLE = 1 << 3;
        /// Enable no-track opcode prefix for indirect branch tracking (NO_TRACK_EN)
        const IBT_NO_TRACK_ENABLE = 1 << 4;
        /// Disable suppression of CET on legacy compatibility (SUPPRESS_DIS)
        const IBT_LEGACY_SUPPRESS_ENABLE = 1 << 5;
        /// Enable suppression of indirect branch tracking (SUPPRESS)
        const IBT_SUPPRESS_ENABLE = 1 << 10;
        /// Is IBT waiting for a branch to return? (read-only, TRACKER)
        const IBT_TRACKED = 1 << 11;
    }
}

impl CetFlags {
    #[deprecated = "use the safe `from_bits_retain` method instead"]
    /// Convert from underlying bit representation, preserving all bits (even those not corresponding to a defined flag).
    pub const unsafe fn from_bits_unchecked(bits: u64) -> Self {
        Self::from_bits_retain(bits)
    }
}

#[cfg(feature = "instructions")]
mod x86_64 {
    use super::*;
    use crate::addr::VirtAddr;
    use crate::registers::rflags::RFlags;
    use crate::structures::gdt::SegmentSelector;
    use crate::structures::paging::Page;
    use crate::structures::paging::Size4KiB;
    use crate::PrivilegeLevel;
    use bit_field::BitField;
    use core::convert::TryInto;
    use core::fmt;
    // imports for intra doc links
    #[cfg(doc)]
    use crate::registers::{
        control::Cr4Flags,
        segmentation::{Segment, Segment64, CS, SS},
    };
    use core::arch::asm;

    impl Msr {
        /// Read 64 bits msr register.
        ///
        /// ## Safety
        ///
        /// The caller must ensure that this read operation has no unsafe side
        /// effects.
        #[inline]
        pub unsafe fn read(&self) -> u64 {
            let (high, low): (u32, u32);
            unsafe {
                asm!(
                    "rdmsr",
                    in("ecx") self.0,
                    out("eax") low, out("edx") high,
                    options(nomem, nostack, preserves_flags),
                );
            }
            ((high as u64) << 32) | (low as u64)
        }

        /// Write 64 bits to msr register.
        ///
        /// ## Safety
        ///
        /// The caller must ensure that this write operation has no unsafe side
        /// effects.
        #[inline]
        pub unsafe fn write(&mut self, value: u64) {
            let low = value as u32;
            let high = (value >> 32) as u32;

            unsafe {
                asm!(
                    "wrmsr",
                    in("ecx") self.0,
                    in("eax") low, in("edx") high,
                    options(nostack, preserves_flags),
                );
            }
        }
    }

    impl Efer {
        /// Read the current EFER flags.
        #[inline]
        pub fn read() -> EferFlags {
            EferFlags::from_bits_truncate(Self::read_raw())
        }

        /// Read the current raw EFER flags.
        #[inline]
        pub fn read_raw() -> u64 {
            unsafe { Self::MSR.read() }
        }

        /// Write the EFER flags, preserving reserved values.
        ///
        /// Preserves the value of reserved fields.
        ///
        /// ## Safety
        ///
        /// Unsafe because it's possible to break memory
        /// safety with wrong flags, e.g. by disabling long mode.
        #[inline]
        pub unsafe fn write(flags: EferFlags) {
            let old_value = Self::read_raw();
            let reserved = old_value & !(EferFlags::all().bits());
            let new_value = reserved | flags.bits();

            unsafe {
                Self::write_raw(new_value);
            }
        }

        /// Write the EFER flags.
        ///
        /// Does not preserve any bits, including reserved fields.
        ///
        /// ## Safety
        ///
        /// Unsafe because it's possible to
        /// break memory safety with wrong flags, e.g. by disabling long mode.
        #[inline]
        pub unsafe fn write_raw(flags: u64) {
            let mut msr = Self::MSR;
            unsafe {
                msr.write(flags);
            }
        }

        /// Update EFER flags.
        ///
        /// Preserves the value of reserved fields.
        ///
        /// ## Safety
        ///
        /// Unsafe because it's possible to break memory
        /// safety with wrong flags, e.g. by disabling long mode.
        #[inline]
        pub unsafe fn update<F>(f: F)
        where
            F: FnOnce(&mut EferFlags),
        {
            let mut flags = Self::read();
            f(&mut flags);
            unsafe {
                Self::write(flags);
            }
        }
    }

    impl FsBase {
        /// Read the current FsBase register.
        ///
        /// If [`CR4.FSGSBASE`][Cr4Flags::FSGSBASE] is set, the more efficient
        /// [`FS::read_base`] can be used instead.
        #[inline]
        pub fn read() -> VirtAddr {
            VirtAddr::new(unsafe { Self::MSR.read() })
        }

        /// Write a given virtual address to the FS.Base register.
        ///
        /// If [`CR4.FSGSBASE`][Cr4Flags::FSGSBASE] is set, the more efficient
        /// [`FS::write_base`] can be used instead.
        #[inline]
        pub fn write(address: VirtAddr) {
            let mut msr = Self::MSR;
            unsafe { msr.write(address.as_u64()) };
        }
    }

    impl GsBase {
        /// Read the current GsBase register.
        ///
        /// If [`CR4.FSGSBASE`][Cr4Flags::FSGSBASE] is set, the more efficient
        /// [`GS::read_base`] can be used instead.
        #[inline]
        pub fn read() -> VirtAddr {
            VirtAddr::new(unsafe { Self::MSR.read() })
        }

        /// Write a given virtual address to the GS.Base register.
        ///
        /// If [`CR4.FSGSBASE`][Cr4Flags::FSGSBASE] is set, the more efficient
        /// [`GS::write_base`] can be used instead.
        #[inline]
        pub fn write(address: VirtAddr) {
            let mut msr = Self::MSR;
            unsafe { msr.write(address.as_u64()) };
        }
    }

    impl KernelGsBase {
        /// Read the current KernelGsBase register.
        #[inline]
        pub fn read() -> VirtAddr {
            VirtAddr::new(unsafe { Self::MSR.read() })
        }

        /// Write a given virtual address to the KernelGsBase register.
        #[inline]
        pub fn write(address: VirtAddr) {
            let mut msr = Self::MSR;
            unsafe { msr.write(address.as_u64()) };
        }
    }

    impl Star {
        /// Read the Ring 0 and Ring 3 segment bases.
        /// The remaining fields are ignored because they are
        /// not valid for long mode.
        ///
        /// # Returns
        /// - Field 1 (SYSRET): The CS selector is set to this field + 16. SS.Sel is set to
        /// this field + 8. Because SYSRET always returns to CPL 3, the
        /// RPL bits 1:0 should be initialized to 11b.
        /// - Field 2 (SYSCALL): This field is copied directly into CS.Sel. SS.Sel is set to
        ///  this field + 8. Because SYSCALL always switches to CPL 0, the RPL bits
        /// 33:32 should be initialized to 00b.
        #[inline]
        pub fn read_raw() -> (u16, u16) {
            let msr_value = unsafe { Self::MSR.read() };
            let sysret = msr_value.get_bits(48..64);
            let syscall = msr_value.get_bits(32..48);
            (sysret.try_into().unwrap(), syscall.try_into().unwrap())
        }

        /// Read the Ring 0 and Ring 3 segment bases.
        /// Returns
        /// - CS Selector SYSRET
        /// - SS Selector SYSRET
        /// - CS Selector SYSCALL
        /// - SS Selector SYSCALL
        #[inline]
        pub fn read() -> (
            SegmentSelector,
            SegmentSelector,
            SegmentSelector,
            SegmentSelector,
        ) {
            let raw = Self::read_raw();
            (
                SegmentSelector(raw.0 + 16),
                SegmentSelector(raw.0 + 8),
                SegmentSelector(raw.1),
                SegmentSelector(raw.1 + 8),
            )
        }

        /// Write the Ring 0 and Ring 3 segment bases.
        /// The remaining fields are ignored because they are
        /// not valid for long mode.
        ///
        /// # Parameters
        /// - sysret: The CS selector is set to this field + 16. SS.Sel is set to
        /// this field + 8. Because SYSRET always returns to CPL 3, the
        /// RPL bits 1:0 should be initialized to 11b.
        /// - syscall: This field is copied directly into CS.Sel. SS.Sel is set to
        ///  this field + 8. Because SYSCALL always switches to CPL 0, the RPL bits
        /// 33:32 should be initialized to 00b.
        ///
        /// # Safety
        ///
        /// Unsafe because this can cause system instability if passed in the
        /// wrong values for the fields.
        #[inline]
        pub unsafe fn write_raw(sysret: u16, syscall: u16) {
            let mut msr_value = 0u64;
            msr_value.set_bits(48..64, sysret.into());
            msr_value.set_bits(32..48, syscall.into());
            let mut msr = Self::MSR;
            unsafe {
                msr.write(msr_value);
            }
        }

        /// Write the Ring 0 and Ring 3 segment bases.
        /// The remaining fields are ignored because they are
        /// not valid for long mode.
        /// This function will fail if the segment selectors are
        /// not in the correct offset of each other or if the
        /// segment selectors do not have correct privileges.
        #[inline]
        pub fn write(
            cs_sysret: SegmentSelector,
            ss_sysret: SegmentSelector,
            cs_syscall: SegmentSelector,
            ss_syscall: SegmentSelector,
<<<<<<< HEAD
        ) -> Result<(), &'static str> {
            let cs_sysret_cmp = cs_sysret
                .0
                .checked_sub(16)
                .ok_or("Sysret CS is not at least 16.")?;
            let ss_sysret_cmp = ss_sysret
                .0
                .checked_sub(8)
                .ok_or("Sysret SS is not at least 8.")?;
            let cs_syscall_cmp = cs_syscall.0;
            let ss_syscall_cmp = ss_syscall
                .0
                .checked_sub(8)
                .ok_or("Syscall SS is not at least 8.")?;

            if cs_sysret_cmp != ss_sysret_cmp {
                return Err("Sysret CS and SS is not offset by 8.");
            }

            if cs_syscall_cmp != ss_syscall_cmp {
                return Err("Syscall CS and SS is not offset by 8.");
=======
        ) -> Result<(), InvalidStarSegmentSelectors> {
            if cs_sysret.0 - 16 != ss_sysret.0 - 8 {
                return Err(InvalidStarSegmentSelectors::SysretOffset);
            }

            if cs_syscall.0 != ss_syscall.0 - 8 {
                return Err(InvalidStarSegmentSelectors::SyscallOffset);
>>>>>>> ed4b978e
            }

            if ss_sysret.rpl() != PrivilegeLevel::Ring3 {
                return Err(InvalidStarSegmentSelectors::SysretPrivilegeLevel);
            }

            if ss_syscall.rpl() != PrivilegeLevel::Ring0 {
                return Err(InvalidStarSegmentSelectors::SyscallPrivilegeLevel);
            }

            unsafe { Self::write_raw(ss_sysret.0 - 8, cs_syscall.0) };

            Ok(())
        }
    }

    #[derive(Debug)]
    pub enum InvalidStarSegmentSelectors {
        SysretOffset,
        SyscallOffset,
        SysretPrivilegeLevel,
        SyscallPrivilegeLevel,
    }

    impl fmt::Display for InvalidStarSegmentSelectors {
        fn fmt(&self, f: &mut fmt::Formatter<'_>) -> fmt::Result {
            match self {
                Self::SysretOffset => write!(f, "Sysret CS and SS are not offset by 8."),
                Self::SyscallOffset => write!(f, "Syscall CS and SS are not offset by 8."),
                Self::SysretPrivilegeLevel => {
                    write!(f, "Sysret's segment must be a Ring3 segment.")
                }
                Self::SyscallPrivilegeLevel => {
                    write!(f, "Syscall's segment must be a Ring0 segment.")
                }
            }
        }
    }

    impl LStar {
        /// Read the current LStar register.
        /// This holds the target RIP of a syscall.
        #[inline]
        pub fn read() -> VirtAddr {
            VirtAddr::new(unsafe { Self::MSR.read() })
        }

        /// Write a given virtual address to the LStar register.
        /// This holds the target RIP of a syscall.
        #[inline]
        pub fn write(address: VirtAddr) {
            let mut msr = Self::MSR;
            unsafe { msr.write(address.as_u64()) };
        }
    }

    impl SFMask {
        /// Read to the SFMask register.
        /// The SFMASK register is used to specify which RFLAGS bits
        /// are cleared during a SYSCALL. In long mode, SFMASK is used
        /// to specify which RFLAGS bits are cleared when SYSCALL is
        /// executed. If a bit in SFMASK is set to 1, the corresponding
        /// bit in RFLAGS is cleared to 0. If a bit in SFMASK is cleared
        /// to 0, the corresponding rFLAGS bit is not modified.
        #[inline]
        pub fn read() -> RFlags {
            RFlags::from_bits(unsafe { Self::MSR.read() }).unwrap()
        }

        /// Write to the SFMask register.
        /// The SFMASK register is used to specify which RFLAGS bits
        /// are cleared during a SYSCALL. In long mode, SFMASK is used
        /// to specify which RFLAGS bits are cleared when SYSCALL is
        /// executed. If a bit in SFMASK is set to 1, the corresponding
        /// bit in RFLAGS is cleared to 0. If a bit in SFMASK is cleared
        /// to 0, the corresponding rFLAGS bit is not modified.
        #[inline]
        pub fn write(value: RFlags) {
            let mut msr = Self::MSR;
            unsafe { msr.write(value.bits()) };
        }
    }

    impl UCet {
        /// Read the raw IA32_U_CET.
        #[inline]
        fn read_raw() -> u64 {
            unsafe { Self::MSR.read() }
        }

        /// Write the raw IA32_U_CET.
        #[inline]
        fn write_raw(value: u64) {
            let mut msr = Self::MSR;
            unsafe {
                msr.write(value);
            }
        }

        /// Read IA32_U_CET. Returns a tuple of the flags and the address to the legacy code page bitmap.
        #[inline]
        pub fn read() -> (CetFlags, Page) {
            let value = Self::read_raw();
            let cet_flags = CetFlags::from_bits_truncate(value);
            let legacy_bitmap =
                Page::from_start_address(VirtAddr::new(value & !(Page::<Size4KiB>::SIZE - 1)))
                    .unwrap();

            (cet_flags, legacy_bitmap)
        }

        /// Write IA32_U_CET.
        #[inline]
        pub fn write(flags: CetFlags, legacy_bitmap: Page) {
            Self::write_raw(flags.bits() | legacy_bitmap.start_address().as_u64());
        }
    }

    impl SCet {
        /// Read the raw IA32_S_CET.
        #[inline]
        fn read_raw() -> u64 {
            unsafe { Self::MSR.read() }
        }

        /// Write the raw IA32_S_CET.
        #[inline]
        fn write_raw(value: u64) {
            let mut msr = Self::MSR;
            unsafe {
                msr.write(value);
            }
        }

        /// Read IA32_S_CET. Returns a tuple of the flags and the address to the legacy code page bitmap.
        #[inline]
        pub fn read() -> (CetFlags, Page) {
            let value = Self::read_raw();
            let cet_flags = CetFlags::from_bits_truncate(value);
            let legacy_bitmap =
                Page::from_start_address(VirtAddr::new(value & !(Page::<Size4KiB>::SIZE - 1)))
                    .unwrap();

            (cet_flags, legacy_bitmap)
        }

        /// Write IA32_S_CET.
        #[inline]
        pub fn write(flags: CetFlags, legacy_bitmap: Page) {
            Self::write_raw(flags.bits() | legacy_bitmap.start_address().as_u64());
        }
    }
}<|MERGE_RESOLUTION|>--- conflicted
+++ resolved
@@ -443,37 +443,19 @@
             ss_sysret: SegmentSelector,
             cs_syscall: SegmentSelector,
             ss_syscall: SegmentSelector,
-<<<<<<< HEAD
-        ) -> Result<(), &'static str> {
-            let cs_sysret_cmp = cs_sysret
-                .0
-                .checked_sub(16)
-                .ok_or("Sysret CS is not at least 16.")?;
-            let ss_sysret_cmp = ss_sysret
-                .0
-                .checked_sub(8)
-                .ok_or("Sysret SS is not at least 8.")?;
-            let cs_syscall_cmp = cs_syscall.0;
-            let ss_syscall_cmp = ss_syscall
-                .0
-                .checked_sub(8)
-                .ok_or("Syscall SS is not at least 8.")?;
+        ) -> Result<(), InvalidStarSegmentSelectors> {
+            // Convert to i32 to prevent underflows.
+            let cs_sysret_cmp = i32::from(cs_sysret.0) - 16;
+            let ss_sysret_cmp = i32::from(ss_sysret.0) - 8;
+            let cs_syscall_cmp = i32::from(cs_syscall.0);
+            let ss_syscall_cmp = i32::from(ss_syscall.0) - 8;
 
             if cs_sysret_cmp != ss_sysret_cmp {
-                return Err("Sysret CS and SS is not offset by 8.");
+                return Err(InvalidStarSegmentSelectors::SysretOffset);
             }
 
             if cs_syscall_cmp != ss_syscall_cmp {
-                return Err("Syscall CS and SS is not offset by 8.");
-=======
-        ) -> Result<(), InvalidStarSegmentSelectors> {
-            if cs_sysret.0 - 16 != ss_sysret.0 - 8 {
-                return Err(InvalidStarSegmentSelectors::SysretOffset);
-            }
-
-            if cs_syscall.0 != ss_syscall.0 - 8 {
                 return Err(InvalidStarSegmentSelectors::SyscallOffset);
->>>>>>> ed4b978e
             }
 
             if ss_sysret.rpl() != PrivilegeLevel::Ring3 {
