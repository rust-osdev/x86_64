--- conflicted
+++ resolved
@@ -6,14 +6,9 @@
 use bitflags::bitflags;
 
 bitflags! {
-<<<<<<< HEAD
-    /// The RFLAGS register.
+    /// The RFLAGS register. All bit patterns are valid representations for this type.
     #[repr(transparent)]
     #[derive(PartialEq, Eq, PartialOrd, Ord, Hash, Debug, Clone, Copy)]
-=======
-    /// The RFLAGS register. All bit patterns are valid representations for this type.
-    #[repr(transparent)]
->>>>>>> ed4b978e
     pub struct RFlags: u64 {
         /// Processor feature identification flag.
         ///
