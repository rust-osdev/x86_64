--- conflicted
+++ resolved
@@ -61,43 +61,14 @@
     }
 }
 
-<<<<<<< HEAD
-/// Contains various flags for controling extended processor settings.
-/// These settings include PCIDE, VME, etc.
-=======
 /// Various control flags modifying the basic operation of the CPU while in protected mode.
 ///
 /// Note: The documention for the individual fields is taken from the AMD64 and Intel x86_64
 /// manuals.
->>>>>>> 0afc070c
 #[derive(Debug)]
 pub struct Cr4;
 
 bitflags! {
-<<<<<<< HEAD
-pub struct Cr4Flags: u64 {
-const VIRTUAL_8086_MODE_EXTENSIONS = 1<<0;
-const PROTECTED_MODE_VIRTUAL_INTERRUPTS = 1<<1;
-const TIME_STAMP_RING0_ONLY = 1<<2;
-const DEBUGGING_EXTENSIONS = 1<<3;
-const PAGE_SIZE_EXTENSION = 1 << 4;
-const PHYSICAL_ADDRESS_EXTENSION = 1 << 5;
-const MACHINE_CHECK_EXCEPTION = 1 << 6;
-const PAGE_GLOBAL_ENABLE = 1 << 7;
-const PERFORMANCE_MONITORING_COUNTER_ENABLE = 1 << 8;
-const OS_SUPPORTS_FXSAVE_FXSTOR = 1 << 9;
-const OS_SUPPORTS_UNMASKED_SIMD_FP_EXCEPTIONS = 1 << 10;
-const USER_MODE_INSTRUCTION_PREVENTION = 1 << 11;
-const VIRTUAL_MACHINE_EXTENSIONS_ENABLE = 1 << 13;
-const SAFER_MODE_EXTENSIONS_ENABLE = 1 << 14;
-const PCID_ENABLE = 1 << 17;
-const XSAVE_AND_PROCESSOR_EXTENDED_STATES_ENABLE = 1 << 18;
-const SUPERVISOR_MODE_EXECUTIONS_PROTECTION_ENABLE = 1 << 20;
-const SUPERVISOR_MODE_ACCESS_PROTECTION_ENABLE = 1 << 21;
-}
-
-#[cfg(target_arch = "x86_64")]
-=======
     /// Controls cache settings for the level 4 page table.
     pub struct Cr4Flags: u64 {
         /// Enables hardware-supported performance enhancements for software running in
@@ -155,7 +126,6 @@
 }
 
 #[cfg(feature = "instructions")]
->>>>>>> 0afc070c
 mod x86_64 {
     use super::*;
     use crate::structures::paging::PhysFrame;
@@ -378,53 +348,4 @@
             Self::write(flags);
         }
     }
-
-    impl Cr4 {
-        /// Read the current set of CR4 flags.
-        pub fn read() -> Cr4Flags {
-            Cr4Flags::from_bits_truncate(Self::read_raw())
-        }
-
-        /// Read the current raw CR4 value.
-        pub fn read_raw() -> u64 {
-            let value: u64;
-            unsafe {
-                asm!("mov %cr4, $0" : "=r" (value));
-            }
-            value
-        }
-
-        /// Write CR4 flags.
-        ///
-        /// Preserves the value of reserved fields. Unsafe because it's possible to violate memory
-        /// safety by e.g. disabling PAE.
-        pub unsafe fn write(flags: Cr4Flags) {
-            let old_value = Self::read_raw();
-            let reserved = old_value & !(Cr4Flags::all().bits());
-            let new_value = reserved | flags.bits();
-
-            Self::write_raw(new_value);
-        }
-
-        /// Write raw CR4 flags.
-        ///
-        /// Does _not_ preserve any values, including reserved fields. Unsafe because it's possible to violate memory
-        /// safety by e.g. disabling PAE.
-        pub unsafe fn write_raw(value: u64) {
-            asm!("mov $0, %cr4" :: "r" (value) : "memory")
-        }
-
-        /// Updates CR4 flags.
-        ///
-        /// Preserves the value of reserved fields. Unsafe because it's possible to violate memory
-        /// safety by e.g. disabling PAE.
-        pub unsafe fn update<F>(f: F)
-        where
-            F: FnOnce(&mut Cr4Flags),
-        {
-            let mut flags = Self::read();
-            f(&mut flags);
-            Self::write(flags);
-        }
-    }
 }