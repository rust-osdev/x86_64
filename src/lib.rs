//! This crate provides x86_64 specific functions and data structures,
//! and access to various system registers.

#![cfg_attr(not(test), no_std)]
#![cfg_attr(feature = "const_fn", feature(const_mut_refs))] // GDT add_entry()
<<<<<<< HEAD
#![cfg_attr(feature = "const_fn", feature(const_fn_fn_ptr_basics))] // IDT new()
#![cfg_attr(feature = "const_fn", feature(const_fn_trait_bound))] // PageSize marker trait
#![cfg_attr(feature = "asm_const", feature(asm_const))]
=======
>>>>>>> 2c9a807d
#![cfg_attr(feature = "abi_x86_interrupt", feature(abi_x86_interrupt))]
#![cfg_attr(feature = "step_trait", feature(step_trait))]
#![cfg_attr(feature = "doc_cfg", feature(doc_cfg))]
#![warn(missing_docs)]
#![deny(missing_debug_implementations)]
#![deny(unsafe_op_in_unsafe_fn)]

use core::cell::UnsafeCell;
use core::sync::atomic::{AtomicBool, Ordering};

pub use crate::addr::{align_down, align_up, PhysAddr, VirtAddr};

<<<<<<< HEAD
/// Makes a function const only when `feature = "const_fn"` is enabled.
///
/// This is needed for const functions with bounds on their generic parameters,
/// such as those in `Page` and `PhysFrame` and many more.
macro_rules! const_fn {
    (
        $(#[$attr:meta])*
        $sv:vis fn $($fn:tt)*
    ) => {
        $(#[$attr])*
        #[cfg(feature = "const_fn")]
        $sv const fn $($fn)*

        $(#[$attr])*
        #[cfg(not(feature = "const_fn"))]
        $sv fn $($fn)*
    };
    (
        $(#[$attr:meta])*
        $sv:vis unsafe fn $($fn:tt)*
    ) => {
        $(#[$attr])*
        #[cfg(feature = "const_fn")]
        $sv const unsafe fn $($fn)*

        $(#[$attr])*
        #[cfg(not(feature = "const_fn"))]
        $sv unsafe fn $($fn)*
    };
}

=======
>>>>>>> 2c9a807d
pub mod addr;
pub mod instructions;
pub mod registers;
pub mod structures;

/// Represents a protection ring level.
#[derive(Debug, Copy, Clone, PartialEq, Eq, Hash)]
#[repr(u8)]
pub enum PrivilegeLevel {
    /// Privilege-level 0 (most privilege): This level is used by critical system-software
    /// components that require direct access to, and control over, all processor and system
    /// resources. This can include BIOS, memory-management functions, and interrupt handlers.
    Ring0 = 0,

    /// Privilege-level 1 (moderate privilege): This level is used by less-critical system-
    /// software services that can access and control a limited scope of processor and system
    /// resources. Software running at these privilege levels might include some device drivers
    /// and library routines. The actual privileges of this level are defined by the
    /// operating system.
    Ring1 = 1,

    /// Privilege-level 2 (moderate privilege): Like level 1, this level is used by
    /// less-critical system-software services that can access and control a limited scope of
    /// processor and system resources. The actual privileges of this level are defined by the
    /// operating system.
    Ring2 = 2,

    /// Privilege-level 3 (least privilege): This level is used by application software.
    /// Software running at privilege-level 3 is normally prevented from directly accessing
    /// most processor and system resources. Instead, applications request access to the
    /// protected processor and system resources by calling more-privileged service routines
    /// to perform the accesses.
    Ring3 = 3,
}

impl PrivilegeLevel {
    /// Creates a `PrivilegeLevel` from a numeric value. The value must be in the range 0..4.
    ///
    /// This function panics if the passed value is >3.
    #[inline]
    pub fn from_u16(value: u16) -> PrivilegeLevel {
        match value {
            0 => PrivilegeLevel::Ring0,
            1 => PrivilegeLevel::Ring1,
            2 => PrivilegeLevel::Ring2,
            3 => PrivilegeLevel::Ring3,
            i => panic!("{} is not a valid privilege level", i),
        }
    }
}

/// A wrapper that can be used to safely create one mutable reference `&'static mut T` from a static variable.
///
/// `SingleUseCell` is safe because it ensures that it only ever gives out one reference.
///
/// ``SingleUseCell<T>` is a safe alternative to `static mut` or a static `UnsafeCell<T>`.
#[derive(Debug)]
pub struct SingleUseCell<T> {
    used: AtomicBool,
    value: UnsafeCell<T>,
}

impl<T> SingleUseCell<T> {
    /// Construct a new SingleUseCell.
    pub const fn new(value: T) -> Self {
        Self {
            used: AtomicBool::new(false),
            value: UnsafeCell::new(value),
        }
    }

    /// Try to acquire a mutable reference to the wrapped value.
    /// This will only succeed the first time the function is
    /// called and fail on all following calls.
    ///
    /// ```
    /// use x86_64::SingleUseCell;
    ///
    /// static FOO: SingleUseCell<i32> = SingleUseCell::new(0);
    ///
    /// // Call `try_get_mut` for the first time and get a reference.
    /// let first: &'static mut i32 = FOO.try_get_mut().unwrap();
    /// assert_eq!(first, &0);
    ///
    /// // Calling `try_get_mut` again will return `None`.
    /// assert_eq!(FOO.try_get_mut(), None);
    /// ```
    pub fn try_get_mut(&self) -> Option<&mut T> {
        let already_used = self.used.swap(true, Ordering::AcqRel);
        if already_used {
            None
        } else {
            Some(unsafe {
                // SAFETY: no reference has been given out yet and we won't give out another.
                &mut *self.value.get()
            })
        }
    }
}

// SAFETY: Sharing a `SingleUseCell<T>` between threads is safe regardless of whether `T` is `Sync`
// because we only expose the inner value once to one thread. The `T: Send` bound makes sure that
// sending a unique reference to another thread is safe.
unsafe impl<T: Send> Sync for SingleUseCell<T> {}

// SAFETY: It's safe to send a `SingleUseCell<T>` to another thread if it's safe to send `T`.
unsafe impl<T: Send> Send for SingleUseCell<T> {}<|MERGE_RESOLUTION|>--- conflicted
+++ resolved
@@ -3,12 +3,7 @@
 
 #![cfg_attr(not(test), no_std)]
 #![cfg_attr(feature = "const_fn", feature(const_mut_refs))] // GDT add_entry()
-<<<<<<< HEAD
-#![cfg_attr(feature = "const_fn", feature(const_fn_fn_ptr_basics))] // IDT new()
-#![cfg_attr(feature = "const_fn", feature(const_fn_trait_bound))] // PageSize marker trait
 #![cfg_attr(feature = "asm_const", feature(asm_const))]
-=======
->>>>>>> 2c9a807d
 #![cfg_attr(feature = "abi_x86_interrupt", feature(abi_x86_interrupt))]
 #![cfg_attr(feature = "step_trait", feature(step_trait))]
 #![cfg_attr(feature = "doc_cfg", feature(doc_cfg))]
@@ -21,40 +16,6 @@
 
 pub use crate::addr::{align_down, align_up, PhysAddr, VirtAddr};
 
-<<<<<<< HEAD
-/// Makes a function const only when `feature = "const_fn"` is enabled.
-///
-/// This is needed for const functions with bounds on their generic parameters,
-/// such as those in `Page` and `PhysFrame` and many more.
-macro_rules! const_fn {
-    (
-        $(#[$attr:meta])*
-        $sv:vis fn $($fn:tt)*
-    ) => {
-        $(#[$attr])*
-        #[cfg(feature = "const_fn")]
-        $sv const fn $($fn)*
-
-        $(#[$attr])*
-        #[cfg(not(feature = "const_fn"))]
-        $sv fn $($fn)*
-    };
-    (
-        $(#[$attr:meta])*
-        $sv:vis unsafe fn $($fn:tt)*
-    ) => {
-        $(#[$attr])*
-        #[cfg(feature = "const_fn")]
-        $sv const unsafe fn $($fn)*
-
-        $(#[$attr])*
-        #[cfg(not(feature = "const_fn"))]
-        $sv unsafe fn $($fn)*
-    };
-}
-
-=======
->>>>>>> 2c9a807d
 pub mod addr;
 pub mod instructions;
 pub mod registers;
