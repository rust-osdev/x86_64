[package]
authors = [
    "Gerd Zellweger <mail@gerdzellweger.com>",
    "Eric Kidd <git@randomhacks.net>",
    "Philipp Oppermann <dev@phil-opp.com>",
    "Dan Schatzberg <schatzberg.dan@gmail.com>",
    "John Ericson <John_Ericson@Yahoo.com>",
    "Rex Lunae <rexlunae@gmail.com>",
]
description = "Support for x86_64 specific instructions, registers, and structures."
documentation = "https://docs.rs/x86_64"
keywords = ["amd64", "x86", "x86_64", "no_std"]
categories = ["no-std"]
license = "MIT/Apache-2.0"
name = "x86_64"
readme = "README.md"
repository = "https://github.com/rust-osdev/x86_64"
version = "0.14.11"
edition = "2018"
rust-version = "1.59" # Needed to support inline asm and default const generics

[dependencies]
bit_field = "0.10.1"
<<<<<<< HEAD
bitflags = "2.3.2"
=======
bitflags = "1.3.2"
>>>>>>> ed4b978e
volatile = "0.4.4"
rustversion = "1.0.5"

[features]
default = ["nightly", "instructions"]
instructions = []
<<<<<<< HEAD
nightly = ["const_fn", "step_trait", "abi_x86_interrupt"]
=======
nightly = [ "const_fn", "step_trait", "abi_x86_interrupt", "asm_const", "doc_cfg" ]
>>>>>>> ed4b978e
abi_x86_interrupt = []
const_fn = []
asm_const = []
step_trait = []
doc_auto_cfg = []

<<<<<<< HEAD
# These features are no longer used and only there for backwards compatibility.
external_asm = []
inline_asm = []
doc_cfg = []

[package.metadata.docs.rs]
all-features = true

=======
>>>>>>> ed4b978e
[package.metadata.release]
dev-version = false
pre-release-replacements = [
    { file = "Changelog.md", search = "# Unreleased", replace = "# Unreleased\n\n# {{version}} – {{date}}", exactly = 1 },
]
pre-release-commit-message = "Bump version to {{version}}"
push = false
publish = false
tag = false<|MERGE_RESOLUTION|>--- conflicted
+++ resolved
@@ -21,39 +21,23 @@
 
 [dependencies]
 bit_field = "0.10.1"
-<<<<<<< HEAD
 bitflags = "2.3.2"
-=======
-bitflags = "1.3.2"
->>>>>>> ed4b978e
 volatile = "0.4.4"
 rustversion = "1.0.5"
 
 [features]
 default = ["nightly", "instructions"]
 instructions = []
-<<<<<<< HEAD
-nightly = ["const_fn", "step_trait", "abi_x86_interrupt"]
-=======
-nightly = [ "const_fn", "step_trait", "abi_x86_interrupt", "asm_const", "doc_cfg" ]
->>>>>>> ed4b978e
+nightly = [ "const_fn", "step_trait", "abi_x86_interrupt", "asm_const" ]
 abi_x86_interrupt = []
 const_fn = []
 asm_const = []
 step_trait = []
 doc_auto_cfg = []
 
-<<<<<<< HEAD
-# These features are no longer used and only there for backwards compatibility.
-external_asm = []
-inline_asm = []
-doc_cfg = []
-
 [package.metadata.docs.rs]
 all-features = true
 
-=======
->>>>>>> ed4b978e
 [package.metadata.release]
 dev-version = false
 pre-release-replacements = [
